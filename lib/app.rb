--- conflicted
+++ resolved
@@ -49,24 +49,11 @@
   end
 
   get '/' do
-<<<<<<< HEAD
-    'I think you misunderstand how to use this.'
-  end
-
-  post '/update_public' do
-    Resque.enqueue(CloneJob, @after_sha, @destination_hostname, @destination_repo, @originating_hostname, @originating_repo, true)
-  end
-
-  post '/update_private' do
-    Resque.enqueue(CloneJob, @after_sha, @destination_hostname, @destination_repo, @originating_hostname, @originating_repo, false)
-=======
     'You\'ll want to make a POST to /sync. Check the documentation for more info.'
   end
 
   post '/sync' do
-    do_the_work
-    'Processing...'
->>>>>>> 071846af
+    Resque.enqueue(CloneJob, @after_sha, @destination_hostname, @destination_repo, @originating_hostname, @originating_repo, @squash)
   end
 
   helpers Helpers
