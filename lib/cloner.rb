require "open3"

class Cloner

  DEFAULTS = {
    :tmpdir               => Dir.mktmpdir("repository-sync/repos/#{Time.now.to_i}#{rand(1000)}"),
    :after_sha            => nil,
    :squash               => nil,
    :destination_hostname => "github.com",
    :destination_repo     => nil,
    :originating_hostname => "github.com",
    :originating_repo     => nil,
    :squash               => true
  }

  attr_accessor :tmpdir, :after_sha, :destination_hostname, :destination_repo
  attr_accessor :originating_hostname, :originating_repo, :squash
  alias_method :squash?, :squash

  def initialize(options)
    DEFAULTS.each { |key,value| instance_variable_set("@#{key}", options[key] || value) }

    if destination_hostname != 'github.com'
      Octokit.configure do |c|
        c.api_endpoint = "https://#{destination_hostname}/api/v3/"
        c.web_endpoint = "https://#{destination_hostname}"
      end
    end

    git.config('user.name', ENV['MACHINE_USER_NAME'])
    git.config('user.email', ENV['MACHINE_USER_EMAIL'])

    logger.info "New Cloner instance initialized"
    DEFAULTS.each { |key,value| logger.info "  * #{key}: #{instance_variable_get("@#{key}")}" }
  end

  def clone
    Dir.chdir "#{tmpdir}/#{destination_repo}" do
      Bundler.with_clean_env do
        add_remote
        fetch
        merge
        push
        create_pull_request
        delete_branch
        logger.info "fin"
      end
    end
  rescue StandardError => e
    logger.warn e
    raise
  ensure
    FileUtils.rm_rf(tmpdir)
    logger.info "Cleaning up #{tmpdir}"
  end

  def originating_token
    @originating_token ||= (originating_hostname == 'github.com' ? dotcom_token : ghe_token)
  end

  def destination_token
    @destination_token ||= (destination_hostname == 'github.com' ? dotcom_token : ghe_token)
  end

  def dotcom_token
    ENV['DOTCOM_MACHINE_USER_TOKEN']
  end

  def ghe_token
    ENV['GHE_MACHINE_USER_TOKEN']
  end

  def remote_name
    @remote_name ||= "otherrepo-#{Time.now.to_i}"
  end

  def branch_name
    @branch_name ||= "update-#{Time.now.to_i}"
  end

  def safe_destination_repo
    @safe_destination_repo ||= destination_repo.tr('/-', '_')
  end

  def commit_message
    @commit_message ||= ENV["#{safe_destination_repo.upcase}_COMMIT_MESSAGE"] || 'Sync changes from upstream repository'
  end

  def files
    @files ||= client.compare(destination_repo, 'master', branch_name)['files']
  end

  def url_with_token(remote=:destination)
    token    = (remote == :destination) ? destination_token    : originating_token
    hostname = (remote == :destination) ? destination_hostname : originating_hostname
    repo     = (remote == :destination) ? destination_repo     : originating_repo
    "https://#{token}:x-oauth-basic@#{hostname}/#{repo}.git"
  end

  def originating_url_with_token
    @originating_url_with_token ||= url_with_token(:originating)
  end

  def destination_url_with_token
    @destination_url_with_token ||= url_with_token(:destination)
  end

  def pull_request_title
    ENV["#{safe_destination_repo.upcase}_PR_TITLE"] || 'Sync changes from upstream repository'
  end

  def pull_request_body
    return ENV["#{safe_destination_repo.upcase}_PR_BODY"] if ENV["#{safe_destination_repo.upcase}_PR_BODY"]
    body = ""
    ["added", "removed", "unchanged"].each do |type|
      filenames = files.select { |f| f['status'] == type }.map { |f| f['filename'] }
      body << "### #{type.capitalize} files: \n\n* #{filenames.join("\n* ")}\n\n" unless filenames.empty?
    end
    body
  end

  # Plumbing methods

  def logger
    @logger ||= Logger.new(STDOUT)
  end

  def client
    @client ||= Octokit::Client.new(:access_token => destination_token)
  end

  def git
    @git ||= begin
      logger.info "Cloning #{destination_repo} from #{destination_hostname}..."
      Git.clone(destination_url_with_token, "#{tmpdir}/#{destination_repo}")
    end
  end

  def run_command(*args)
    logger.info "Running command #{args.join(" ")}"
    output = status = nil
    output, status = Open3.capture2e(*args)
    logger.info "Result: #{output}"
    if status != 0
      report_error(output)
      raise "Command `#{args.join(" ")}` failed: #{output}"
    end
    output
  end

  def report_error(command_output)
    logger.warn command_output
    return if Sinatra::Base.development?
    return unless command_output =~ /Merge conflict|error/i
    body = "Hey, I'm really sorry about this, but there was a merge conflict when "
    body << "I tried to auto-sync the last time, from #{after_sha}:\n"
    body << "\n```\n"
    body << command_output
    body << "\n```\n"
    body << "You'll have to resolve this problem manually, I'm afraid.\n"
    body << "![I'm so sorry](http://media.giphy.com/media/NxKcqJI6MdIgo/giphy.gif)"
    client.create_issue originating_repo, "Merge conflict detected", body
  end

  # Methods that perform sync actions, in order

  def add_remote
    logger.info "Adding remote for #{originating_repo} on #{originating_hostname}..."
    git.add_remote(remote_name, originating_url_with_token)
  end

  def fetch
    logger.info "Fetching #{originating_repo}..."
    git.remote(remote_name).fetch
  end

  def merge
    logger.info "Checking out #{branch_name}"
    git.branch(branch_name).checkout

    logger.info "Merging #{originating_repo}/master into #{branch_name}..."
<<<<<<< HEAD
    if squash?
      logger.info "Squashing!"
=======
    if @squash.nil?
      output = run_command('git', 'merge', "#{remote_name}/master")
    else
>>>>>>> 071846af
      output = run_command('git', 'merge', '--squash', "#{remote_name}/master")
      git.commit(commit_message)
    else
      logger.info "Not squashing"
      output = run_command('git', 'merge', "#{remote_name}/master")
    end
  end

  def push
    logger.info "Pushing to origin..."
    run_command('git', 'push', 'origin', branch_name)
  end

  def create_pull_request
    return logger.warn "No files have changed" if files.empty?

    pr = client.create_pull_request(
      destination_repo,
      'master',
      branch_name,
      pull_request_title,
      pull_request_body
    )

    logger.info "Pull request ##{pr[:number]} created."
    sleep 2 # seems that the PR cannot be merged immediately after it's made?

    client.merge_pull_request(destination_repo, pr[:number].to_i)
    logger.info "Merged PR ##{pr[:number]}"
  end

  def delete_branch
    logger.info "Deleting #{destination_repo}/#{branch_name}"
    client.delete_branch(destination_repo, branch_name)
  end
end<|MERGE_RESOLUTION|>--- conflicted
+++ resolved
@@ -179,14 +179,8 @@
     git.branch(branch_name).checkout
 
     logger.info "Merging #{originating_repo}/master into #{branch_name}..."
-<<<<<<< HEAD
     if squash?
       logger.info "Squashing!"
-=======
-    if @squash.nil?
-      output = run_command('git', 'merge', "#{remote_name}/master")
-    else
->>>>>>> 071846af
       output = run_command('git', 'merge', '--squash', "#{remote_name}/master")
       git.commit(commit_message)
     else
