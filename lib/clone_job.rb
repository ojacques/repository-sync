require 'git'
require 'octokit'
require_relative "cloner"

class CloneJob
  @queue = :default

<<<<<<< HEAD
  def self.perform(after_sha, destination_hostname, destination_repo, originating_hostname, originating_repo, squash)
=======
  def self.perform(after_sha, squash, destination_hostname, destination_repo, originating_hostname, originating_repo)
>>>>>>> 071846af

    cloner = Cloner.new({
      :after_sha            => after_sha,
      :squash               => squash,
      :destination_hostname => destination_hostname,
      :destination_repo     => destination_repo,
      :originating_hostname => originating_hostname,
      :originating_repo     => originating_repo,
      :squash               => squash
    })

    cloner.clone
  end
end<|MERGE_RESOLUTION|>--- conflicted
+++ resolved
@@ -5,11 +5,7 @@
 class CloneJob
   @queue = :default
 
-<<<<<<< HEAD
   def self.perform(after_sha, destination_hostname, destination_repo, originating_hostname, originating_repo, squash)
-=======
-  def self.perform(after_sha, squash, destination_hostname, destination_repo, originating_hostname, originating_repo)
->>>>>>> 071846af
 
     cloner = Cloner.new({
       :after_sha            => after_sha,
